# maintsim

`maintsim` can be used to model a discrete manufacturing system where components degrade over time and recieve maintenance. Users can define the configuration and parameters of the system, as well as the maintenance policy to be carried out. It is built on the `SimPy` discrete-event simulation package.

## Installing maintsim

Currently, the easiest way to install maintsim is to clone the repository using `git clone https://github.com/m-hoff/maintsim.git`. 

Use the `sys` module to add maintsim to your path:

```python
import sys
maintsim_path = '.../maintsim'
sys.path.append(maintsim_path)
```
where `maintsim_path` is the location of your maintsim installation. This should allow you to execute all of the provided examples. 

## Using this package

### Requirements

maintsim relies on the following packages in addition to Python 3.7:

- [SimPy](https://simpy.readthedocs.io/en/latest/) version 3.0.11
- [pandas](https://pandas.pydata.org/) version >= 0.23.4
- [SciPy](https://www.scipy.org) version >= 1.1.0 (if specifying random repair times)
- [Graphviz](https://graphviz.readthedocs.io/en/stable/) version 0.10.1 (untested)

### Setting up a manufacturing system

The workflow begins by creating a `System` object that is defined by the following parameters:

#### Configuration parameters
- `process_times` - a list of process times for each machine in a serial line.
- `interarrival_time` - the time between part arrivals to the first machine in the system. The default is 1, which ensures the first machine is never starved.
- `buffer_sizes` - a list of buffer sizes for each machine, or an integer value for the buffer size of all machines. Default is 1. For n machines there are n-1 buffers.
- `initial_buffer` - a list of initial buffer levels for each buffer. By default buffers will begin empty.

#### Failure parameters
- `failure_mode` - currently either `'degradation'` or `None`. Each machine is subject to the same mode of degradation. By default machines do not degrade.
  - `'degradation'` - machine degradation occurs according to a discrete-state Markovian process.
- `failure_params` - for `'degradation'`, a list of transition probabilities between degradation states.
- `planned_failures` - a list of planned failures to occur during the simulation time. Each of the form `(location, time, duration)`. Planned failures do not adhere to maintenance capacity constraints and have not been thoroughly tested in tandom with random failures.

#### Maintenance parameters
- `maintenance_policy` - currently either `'CM'` or `'CBM'`.
  - `'CM'` - "corrective maintenance", the default policy, machines will only be repaired upon complete failure, as determined by the mode of degradation.
  - `'CBM'` - "condition-based maintenance", preventive maintenance is performed once a machine's condition reached a prescribed threshold.
- `maintenance_params` - the parameters that define the specified maintenance policy. For `CBM`, a list of thresholds at which to schedule maintenance.
  - Currently each machine has 11 health states, with 0 being perfect health and 10 being the failed state. The maintenance threshold should be in this range.
- `repair_params` - a dictionary of `scipy.stats` frozen discrete distributions of time to repair based on repair type.
  - For example, `repair_params = {'CM': stats.randint(10, 20), 'CBM': stats.randint(20, 40)}`.
- `maintenance_capacity` - the maximum number of maintenance jobs that can be executed simultaneously. Currently if the number of simultaneously scheduled maintenance jobs exceeds the capacity they will be handled in a first in, first out (FIFO) manner.
- `maintenance_costs` - a dictionary of the cost of each type of maintenance job by type.


### Simulating the system

When the system is instantiated, it will initialize by creating the necessary objects including the SimPy `Environment`, the maintenance resource, machines, and buffers. The simulation can be run by calling the `simulate` method of the `System` object with the following parameters:

- `title` - the tile of the simulation, used for naming any files that are saved.
- `warmup_time` - the time that the simulation will run before collecting data. Useful for ensuring the system is in steady state before observation.
- `sim_time` - the duration of time that simulation will run once the warmup is completed. Metrics will be determined based on the system performance during this time.
- `seed` - random seed for the simulation. A given seed should always produce the same results.
- `verbose` - boolean. `True` will print out a summary of the simulation run. `False` will suppress all printed output, which may be preferred if many replications are being run.


#### Simulation data

Several data frames are created to record data of a simulation run and stored as attributes of the `System` object.

- `state_data` - remaining processing time of each machine and buffer levels at each time step.
- `production_data` - production volume (in units) and throughput (in units/time) of each machine at every time step.
- `machine_data` - status of each machine at every time step, including if machines are function and blocked or starved.
- `queue_data` - the number of machines waiting for maintenance at each time step.
- `maintenance_data` - the log of maintenance activities including the time at which the activity occurred, the type of activity (corrective, preventive, etc.), what the activity was (failure or repair), and the duration or time to failure.


### Other features

- The method `System.draw()` will display the system layout (only tested in jupyter notebooks).

## A simple example

Here is a minimum example for implmenting a CBM policy:

```python
>>> import maintsim
>>> from scipy import stats
>>> 
>>> system = maintsim.System(process_times=[3, 5, 4],
...                          buffer_sizes=5,
...                          failure_mode='degradation',
...                          failure_params=[0.25, 0.1, 0.2],
...                          maintenance_policy='CBM',
...                          maintenance_params={'CBM threshold': [8, 6, 7]},
...                          repair_params={'CM': stats.randint(20,30),
...                                         'CBM': stats.randint(10,20)},
...                          maintenance_capacity=1)
>>> system.simulate(warmup_time=100, sim_time=500)
<<<<<<< HEAD
Simulation complete in 0.89 s
=======
 Simulation complete in 0.89 s
>>>>>>> 2221db99
 
  Units produced:      31
  System availability: 68.93%
```

See `demo.ipynb` for more examples. 

## Planned features

Key planned features include

- Replication of the simulation to sample objective function values
- Support of a preventive maintenance policy, in which machines are repaired at regular intervals
- Non-homogeneous degradation modes and the ability to specify a complete degradation transition matrix
- Exporting system model for reuse
<<<<<<< HEAD
- Customizable `Scheduler` class for scenarios the number of machines due for maitnenance exceeds the maintenance capacity
=======
- Customizable `Scheduler` class for scenarios where the number of machines due for maitnenance exceeds the maintenance capacity. 
>>>>>>> 2221db99
<|MERGE_RESOLUTION|>--- conflicted
+++ resolved
@@ -5,15 +5,6 @@
 ## Installing maintsim
 
 Currently, the easiest way to install maintsim is to clone the repository using `git clone https://github.com/m-hoff/maintsim.git`. 
-
-Use the `sys` module to add maintsim to your path:
-
-```python
-import sys
-maintsim_path = '.../maintsim'
-sys.path.append(maintsim_path)
-```
-where `maintsim_path` is the location of your maintsim installation. This should allow you to execute all of the provided examples. 
 
 ## Using this package
 
@@ -98,17 +89,11 @@
 ...                                         'CBM': stats.randint(10,20)},
 ...                          maintenance_capacity=1)
 >>> system.simulate(warmup_time=100, sim_time=500)
-<<<<<<< HEAD
 Simulation complete in 0.89 s
-=======
- Simulation complete in 0.89 s
->>>>>>> 2221db99
  
   Units produced:      31
   System availability: 68.93%
 ```
-
-See `demo.ipynb` for more examples. 
 
 ## Planned features
 
@@ -118,8 +103,4 @@
 - Support of a preventive maintenance policy, in which machines are repaired at regular intervals
 - Non-homogeneous degradation modes and the ability to specify a complete degradation transition matrix
 - Exporting system model for reuse
-<<<<<<< HEAD
-- Customizable `Scheduler` class for scenarios the number of machines due for maitnenance exceeds the maintenance capacity
-=======
-- Customizable `Scheduler` class for scenarios where the number of machines due for maitnenance exceeds the maintenance capacity. 
->>>>>>> 2221db99
+- Customizable `Scheduler` class for scenarios where the number of machines due for maitnenance exceeds the maintenance capacity