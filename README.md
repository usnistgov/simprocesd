--- conflicted
+++ resolved
@@ -14,11 +14,7 @@
 
 ### Requirements
 
-<<<<<<< HEAD
-maintsim relies on the following packages in addition to Python 3.7:
-=======
 maintsim relies on the following packages in addition to Python 3.6+:
->>>>>>> 328a6add
 
 - [SimPy](https://simpy.readthedocs.io/en/latest/) version 3.0.11
 - [pandas](https://pandas.pydata.org/) version >= 0.23.4
@@ -154,11 +150,7 @@
 >>> system = maintsim.System(process_times=[3, 5, 4],
 ...                          buffer_sizes=5,
 ...                          failure_mode='degradation',
-<<<<<<< HEAD
-...                          failure_params=[0.25, 0.1, 0.2],
-=======
 ...                          failure_params={'degradation rate':[0.25, 0.1, 0.2]},
->>>>>>> 328a6add
 ...                          maintenance_policy='CBM',
 ...                          maintenance_params={'CBM threshold': [8, 6, 7]},
 ...                          repair_params={'CM': stats.randint(20,30),
@@ -176,9 +168,5 @@
 Key planned features include
 
 - Support of a preventive maintenance policy, in which machines are repaired at regular intervals
-<<<<<<< HEAD
-- Non-homogeneous degradation modes and the ability to specify a complete degradation transition matrix
-=======
 - Improved efficiency for iterating a simulation
->>>>>>> 328a6add
 - Exporting system model for reuse