--- conflicted
+++ resolved
@@ -31,13 +31,9 @@
         self.failure_mode = failure_mode
         if self.failure_mode == 'degradation': # Markov degradation
             self.degradation = failure_params
-<<<<<<< HEAD
-        
-=======
         else: # TTF distribution
             self.ttf_dist = failure_params
 
->>>>>>> 36d3c81c
         # determine maintenance policy for machine
         self.maintenance_policy = self.system.maintenance_policy
         maintenance_parameters = self.system.maintenance_params
@@ -335,33 +331,6 @@
             
             self.system.available_maintenance += 1 # release maintenance resource
 
-<<<<<<< HEAD
-                # record restored health
-                self.system.machine_data.loc[self.env.now, self.name+' health'] = self.health
-                
-                maintenance_stop = self.env.now
-                
-                self.system.machine_data.loc[maintenance_start:maintenance_stop-1, 'M{} functional'.format(self.m)] = 0
-                
-                # write repair data
-                new_repair = pd.DataFrame({'time':[self.env.now-self.system.warmup_time],
-                                           'machine':[self.m],
-                                           'type':[self.repair_type],
-                                           'activity':['repair'],
-                                           'duration':[maintenance_stop-maintenance_start]})
-                self.system.maintenance_data = self.system.maintenance_data.append(new_repair)
-                
-                failure_stop = self.env.now
-                
-                if self.env.now > self.system.warmup_time:       
-                    self.total_downtime += (failure_stop - failure_start)
-                
-                # machine was idle before failure                
-                self.system.machine_data.loc[self.idle_start:failure_stop-1, 
-                                             self.name+' forced idle'] = 1
-                #if self.m == 1: print('M{} down for maint from t={} to t={}'.format(self.m, self.idle_start, failure_stop))
-            
-=======
     def reliability(self): #TODO: validate random TTF reliability
         '''
         Machine failures based on TTF distribution. 
@@ -394,7 +363,6 @@
             else:
                 yield self.env.timeout(1)
 
->>>>>>> 36d3c81c
     def degrade(self):
         '''
         Discrete state Markovian degradation process. 
@@ -408,23 +376,14 @@
                 
                 # degrade by one unit once loop breaks
                 yield self.env.timeout(1)
-<<<<<<< HEAD
-
-=======
-                
->>>>>>> 36d3c81c
                 if self.health < 10: # machine is NOT failed
                     self.health += 1 # degrade by one unit
 
                     # record current machine health
                     self.system.machine_data.loc[self.env.now, self.name+' health'] = self.health
                     
-<<<<<<< HEAD
-                    if self.health == 10: # machine fails
-=======
                     if (self.health == 10): # machine fails
                         #print('M{} failed at t={}'.format(self.m, self.env.now))
->>>>>>> 36d3c81c
                         self.failed = True
                         self.repair_type = 'CM'
                         
@@ -437,10 +396,6 @@
                         # TODO: scheduler should assign maintenance here
                         #self.assigned_maintenance = True
                         self.process.interrupt()
-<<<<<<< HEAD
-                        
-                    if (self.maintenance_policy == 'CBM') and (self.health == self.CBM_threshold) and (not self.failed):
-=======
 
                     # TODO: validate elif here  
                     elif ((self.maintenance_policy == 'CBM') 
@@ -448,7 +403,6 @@
                           and (not self.failed)
                           and (self.allow_new_maintenance)
                           and (not self.request_maintenance)):
->>>>>>> 36d3c81c
                         # CBM threshold reached, request repair, assumes each degradation state is visited
                         self.request_maintenance = True
                         #self.request_preventive_repair = True
@@ -462,17 +416,10 @@
                 while self.under_repair:
                     yield self.env.timeout(1)
 
-<<<<<<< HEAD
-    def maintain(self):
-        '''
-        Process for scheduling maintenance by generating maintenance resource
-        requests.
-=======
     def scheduled_failures(self):
         '''
         Check for planned downtime events and request maintenance if flagged for
         preventive repair.
->>>>>>> 36d3c81c
         '''
         while True:
             try:
