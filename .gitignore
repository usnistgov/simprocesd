--- conflicted
+++ resolved
@@ -9,16 +9,12 @@
 
 *.ipynb
 *.csv
-<<<<<<< HEAD
-*.ipynb
-!demo.ipynb
-=======
 *.html
 *.pkl
 *.pyc
 *.txt
 *.vscode/
 *.xlsx 
->>>>>>> 49f07cf2
 
-!requirements.txt+!requirements.txt
+!LICENSE.txt